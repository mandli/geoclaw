
# Makefile for Clawpack code in this directory.
# This version only sets the local files and frequently changed
# options, and then includes the standard makefile pointed to by CLAWMAKE.
CLAWMAKE = $(CLAW)/clawutil/src/Makefile.common

# See the above file for details and a list of make options, or type
#   make .help
# at the unix prompt.


# Adjust these variables if desired:
# ----------------------------------

CLAW_PKG = geoclaw                  # Clawpack package to use
EXE = xgeoclaw                 # Executable to create
SETRUN_FILE = setrun.py        # File containing function to make data
OUTDIR = _output               # Directory for output
SETPLOT_FILE = setplot.py      # File containing function to set plots
PLOTDIR = _plots               # Directory for plots

# Environment variable FC should be set to fortran compiler, e.g. gfortran

# Compiler flags can be specified here or set as an environment variable
FFLAGS ?=


# ---------------------------------
# package sources for this program:
# ---------------------------------
<<<<<<< HEAD
GEOLIB = $(CLAW)/geoclaw/src/2d/shallow
include $(GEOLIB)/Makefile.geoclaw
=======
include $(CLAW)/geoclaw/src/2d/shallow/Makefile.geoclaw
>>>>>>> 1ef0e9cb


# ---------------------------------------
# package sources specifically to exclude
# (i.e. if a custom replacement source 
#  under a different name is provided)
# ---------------------------------------
EXCLUDE_MODULES =
EXCLUDE_SOURCES =

# ----------------------------------------
# List of custom sources for this program:
# ----------------------------------------

MODULES =

#  regular riemann solver including pressure in
#  is in riemann/src/rpn2_geoclaw.f
#  and then remove src2.f90
<<<<<<< HEAD
# ./rpn2_geoclaw_woPress.f \
# ./src2.f90 \
# 
=======
# $(CLAW)/riemann/src/rpn2_geoclaw.f \

>>>>>>> 1ef0e9cb

SOURCES = \
	$(CLAW)/riemann/src/rpt2_geoclaw.f \
	$(CLAW)/riemann/src/geoclaw_riemann_utils.f \
	./src2.f90 \
	./rpn2_geoclaw_woPress.f \
	./b4step2.f90 \
	./stepgrid.f \
	./advanc.f \
	./setaux.f90

#-------------------------------------------------------------------
# Include Makefile containing standard definitions and make options:
include $(CLAWMAKE)

# Construct the topography data
<<<<<<< HEAD
<<<<<<< HEAD
.PHONY: stuff

stuff:
	@echo $(SOURCES)
=======
.PHONY: topo all
topo:
	python maketopo.py

all: 
	$(MAKE) topo
	$(MAKE) .plots
	$(MAKE) .htmls

>>>>>>> d4d9eb30ac4fca1adcf1c9317c418b1793212b91
=======
.PHONY: stuff

stuff:
	@echo $(SOURCES)
>>>>>>> 1ef0e9cb
<|MERGE_RESOLUTION|>--- conflicted
+++ resolved
@@ -28,12 +28,8 @@
 # ---------------------------------
 # package sources for this program:
 # ---------------------------------
-<<<<<<< HEAD
 GEOLIB = $(CLAW)/geoclaw/src/2d/shallow
 include $(GEOLIB)/Makefile.geoclaw
-=======
-include $(CLAW)/geoclaw/src/2d/shallow/Makefile.geoclaw
->>>>>>> 1ef0e9cb
 
 
 # ---------------------------------------
@@ -53,14 +49,9 @@
 #  regular riemann solver including pressure in
 #  is in riemann/src/rpn2_geoclaw.f
 #  and then remove src2.f90
-<<<<<<< HEAD
 # ./rpn2_geoclaw_woPress.f \
 # ./src2.f90 \
 # 
-=======
-# $(CLAW)/riemann/src/rpn2_geoclaw.f \
-
->>>>>>> 1ef0e9cb
 
 SOURCES = \
 	$(CLAW)/riemann/src/rpt2_geoclaw.f \
@@ -77,13 +68,6 @@
 include $(CLAWMAKE)
 
 # Construct the topography data
-<<<<<<< HEAD
-<<<<<<< HEAD
-.PHONY: stuff
-
-stuff:
-	@echo $(SOURCES)
-=======
 .PHONY: topo all
 topo:
 	python maketopo.py
@@ -91,12 +75,4 @@
 all: 
 	$(MAKE) topo
 	$(MAKE) .plots
-	$(MAKE) .htmls
-
->>>>>>> d4d9eb30ac4fca1adcf1c9317c418b1793212b91
-=======
-.PHONY: stuff
-
-stuff:
-	@echo $(SOURCES)
->>>>>>> 1ef0e9cb
+	$(MAKE) .htmls