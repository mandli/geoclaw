--- conflicted
+++ resolved
@@ -142,14 +142,8 @@
       timeStepgridCPU=timeStepgridCPU+cpu_finish-cpu_startStepgrid
 
 c
-<<<<<<< HEAD
       write(*,600) updateMax(1),updateMax(2),updateMax(3),time,
      .             possk(level)
-
-=======
-C       write(*,600) updateMax(1),updateMax(2),updateMax(3),time,
-C      .             possk(level)
->>>>>>> 1ef0e9cb
  600  format(3e10.3,2e12.5)
 
       return
