--- conflicted
+++ resolved
@@ -52,10 +52,7 @@
  $(GEOLIB)/gauges_module.f90 \
  $(GEOLIB)/regions_module.f90 \
  $(GEOLIB)/fixedgrids_module.f90 \
-<<<<<<< HEAD
-=======
  $(GEOLIB)/refinement_module.f90
->>>>>>> 926ab3d7
 
 SOURCES = \
   $(GEOLIB)/setprob.f90 \
@@ -98,11 +95,7 @@
   $(AMRLIB)/bound.f \
   $(AMRLIB)/check4nans.f \
   $(AMRLIB)/spest.f  \
-<<<<<<< HEAD
-  $(AMRLIB)/init_iflags.f  \
-=======
   $(AMRLIB)/init_iflags.f \
->>>>>>> 926ab3d7
   $(AMRLIB)/igetsp.f \
   $(AMRLIB)/reclam.f \
   $(AMRLIB)/birect.f \
