"""
Module to set up run time parameters for Clawpack.

The values set in the function setrun are then written out to data files
that will be read in by the Fortran code.


For AMR based on adjoint flagging. 

"""

from __future__ import absolute_import
from __future__ import print_function
import os
import numpy as np


try:
    CLAW = os.environ['CLAW']
except:
    raise Exception("*** Must first set CLAW enviornment variable")

# Scratch directory for storing topo and dtopo files:
scratch_dir = os.path.join(CLAW, 'geoclaw', 'scratch')


#------------------------------
def setrun(claw_pkg='geoclaw'):
#------------------------------

    """
    Define the parameters used for running Clawpack.

    INPUT:
        claw_pkg expected to be "geoclaw" for this setrun.

    OUTPUT:
        rundata - object of class ClawRunData

    """

    from clawpack.clawutil import data

    assert claw_pkg.lower() == 'geoclaw',  "Expected claw_pkg = 'geoclaw'"

    num_dim = 2
    rundata = data.ClawRunData(claw_pkg, num_dim)


    #------------------------------------------------------------------
    # Problem-specific parameters to be written to setprob.data:
    #------------------------------------------------------------------
    
    #probdata = rundata.new_UserData(name='probdata',fname='setprob.data')


    #------------------------------------------------------------------
    # GeoClaw specific parameters:
    #------------------------------------------------------------------
    rundata = setgeo(rundata)


    #------------------------------------------------------------------
    # Standard Clawpack parameters to be written to claw.data:
    #   (or to amr2ez.data for AMR)
    #------------------------------------------------------------------
    clawdata = rundata.clawdata  # initialized when rundata instantiated


    # Set single grid parameters first.
    # See below for AMR parameters.


    # ---------------
    # Spatial domain:
    # ---------------

    # Number of space dimensions:
    clawdata.num_dim = num_dim

    # Lower and upper edge of computational domain:
    clawdata.lower[0] = -120.0      # west longitude
    clawdata.upper[0] = -60.0       # east longitude

    clawdata.lower[1] = -60.0       # south latitude
    clawdata.upper[1] = 0.0         # north latitude



    # Number of grid cells: Coarsest grid
    clawdata.num_cells[0] = 30
    clawdata.num_cells[1] = 30

    # ---------------
    # Size of system:
    # ---------------

    # Number of equations in the system:
    clawdata.num_eqn = 3

    # Number of auxiliary variables in the aux array (initialized in setaux)
    # Note: as required for original problem - modified below for adjoint
    clawdata.num_aux = 3

    # Index of aux array corresponding to capacity function, if there is one:
    clawdata.capa_index = 2

    
    
    # -------------
    # Initial time:
    # -------------

    clawdata.t0 = 0.0


    # Restart from checkpoint file of a previous run?
    # If restarting, t0 above should be from original run, and the
    # restart_file 'fort.chkNNNNN' specified below should be in 
    # the OUTDIR indicated in Makefile.

    clawdata.restart = False              # True to restart from prior results
    clawdata.restart_file = 'fort.chk00096'  # File to use for restart data

    # -------------
    # Output times:
    #--------------

    # Specify at what times the results should be written to fort.q files.
    # Note that the time integration stops after the final output time.
    # The solution at initial time t0 is always written in addition.

    clawdata.output_style = 1

    if clawdata.output_style==1:
        # Output nout frames at equally spaced times up to tfinal:
        clawdata.num_output_times = 28
        clawdata.tfinal = 7*3600.
        clawdata.output_t0 = True  # output at initial (or restart) time?

    elif clawdata.output_style == 2:
        # Specify a list of output times.
        clawdata.output_times = [0.5, 1.0]

    elif clawdata.output_style == 3:
        # Output every iout timesteps with a total of ntot time steps:
        clawdata.output_step_interval = 1
        clawdata.total_steps = 3
        clawdata.output_t0 = True
        

    clawdata.output_format = 'ascii'      # 'ascii', 'binary', 'netcdf' 

    clawdata.output_q_components = 'all'   # need all
    clawdata.output_aux_components = 'all'  # need this to plot inner product
    clawdata.output_aux_onlyonce = False    # output aux arrays each frame



    # ---------------------------------------------------
    # Verbosity of messages to screen during integration:
    # ---------------------------------------------------

    # The current t, dt, and cfl will be printed every time step
    # at AMR levels <= verbosity.  Set verbosity = 0 for no printing.
    #   (E.g. verbosity == 2 means print only on levels 1 and 2.)
    clawdata.verbosity = 1



    # --------------
    # Time stepping:
    # --------------

    # if dt_variable==1: variable time steps used based on cfl_desired,
    # if dt_variable==0: fixed time steps dt = dt_initial will always be used.
    clawdata.dt_variable = True

    # Initial time step for variable dt.
    # If dt_variable==0 then dt=dt_initial for all steps:
    clawdata.dt_initial = 0.2

    # Max time step to be allowed if variable dt used:
    clawdata.dt_max = 1e+99

    # Desired Courant number if variable dt used, and max to allow without
    # retaking step with a smaller dt:
    clawdata.cfl_desired = 0.75
    clawdata.cfl_max = 1.0

    # Maximum number of time steps to allow between output times:
    clawdata.steps_max = 5000




    # ------------------
    # Method to be used:
    # ------------------

    # Order of accuracy:  1 => Godunov,  2 => Lax-Wendroff plus limiters
    clawdata.order = 2
    
    # Use dimensional splitting? (not yet available for AMR)
    clawdata.dimensional_split = 'unsplit'
    
    # For unsplit method, transverse_waves can be 
    #  0 or 'none'      ==> donor cell (only normal solver used)
    #  1 or 'increment' ==> corner transport of waves
    #  2 or 'all'       ==> corner transport of 2nd order corrections too
    clawdata.transverse_waves = 2

    # Number of waves in the Riemann solution:
    clawdata.num_waves = 3
    
    # List of limiters to use for each wave family:  
    # Required:  len(limiter) == num_waves
    # Some options:
    #   0 or 'none'     ==> no limiter (Lax-Wendroff)
    #   1 or 'minmod'   ==> minmod
    #   2 or 'superbee' ==> superbee
    #   3 or 'mc'       ==> MC limiter
    #   4 or 'vanleer'  ==> van Leer
    clawdata.limiter = ['mc', 'mc', 'mc']

    clawdata.use_fwaves = True    # True ==> use f-wave version of algorithms
    
    # Source terms splitting:
    #   src_split == 0 or 'none'    ==> no source term (src routine never called)
    #   src_split == 1 or 'godunov' ==> Godunov (1st order) splitting used, 
    #   src_split == 2 or 'strang'  ==> Strang (2nd order) splitting used,  not recommended.
    clawdata.source_split = 'godunov'


    # --------------------
    # Boundary conditions:
    # --------------------

    # Number of ghost cells (usually 2)
    clawdata.num_ghost = 2

    # Choice of BCs at xlower and xupper:
    #   0 => user specified (must modify bcN.f to use this option)
    #   1 => extrapolation (non-reflecting outflow)
    #   2 => periodic (must specify this at both boundaries)
    #   3 => solid wall for systems where q(2) is normal velocity

    clawdata.bc_lower[0] = 'extrap'
    clawdata.bc_upper[0] = 'extrap'

    clawdata.bc_lower[1] = 'extrap'
    clawdata.bc_upper[1] = 'extrap'



    # --------------
    # Checkpointing:
    # --------------

    # Specify when checkpoint files should be created that can be
    # used to restart a computation.

    clawdata.checkpt_style = 0

    if clawdata.checkpt_style == 0:
        # Do not checkpoint at all
        pass

    elif clawdata.checkpt_style == 1:
        # Checkpoint only at tfinal.
        pass

    elif clawdata.checkpt_style == 2:
        # Specify a list of checkpoint times.  
        clawdata.checkpt_times = [0.1,0.15]

    elif clawdata.checkpt_style == 3:
        # Checkpoint every checkpt_interval timesteps (on Level 1)
        # and at the final time.
        clawdata.checkpt_interval = 5


    # ---------------
    # AMR parameters:
    # ---------------
    amrdata = rundata.amrdata

    # max number of refinement levels:
    amrdata.amr_levels_max = 3

    # List of refinement ratios at each level (length at least mxnest-1)
    amrdata.refinement_ratios_x = [2,4]
    amrdata.refinement_ratios_y = [2,4]
    amrdata.refinement_ratios_t = [2,4]


    # Specify type of each aux variable in amrdata.auxtype.
    # This must be a list of length maux, each element of which is one of:
    #   'center',  'capacity', 'xleft', or 'yleft'  (see documentation).

    # Note: as required for original problem - modified below for adjoint
    amrdata.aux_type = ['center','capacity','yleft']

    # set tolerances appropriate for adjoint flagging:
    
    # Flag for refinement based on Richardson error estimater:
    amrdata.flag_richardson = False  # Doesn't work for GeoClaw
    amrdata.flag_richardson_tol = 0.5
    
    # Flag for refinement using routine flag2refine:
    amrdata.flag2refine = True
    rundata.amrdata.flag2refine_tol = 0.0001

    # steps to take on each level L between regriddings of level L+1:
    amrdata.regrid_interval = 3

    # width of buffer zone around flagged points:
    # (typically the same as regrid_interval so waves don't escape):
    amrdata.regrid_buffer_width  = 2

    # clustering alg. cutoff for (# flagged pts) / (total # of cells refined)
    # (closer to 1.0 => more small grids may be needed to cover flagged cells)
    amrdata.clustering_cutoff = 0.700000

    # print info about each regridding up to this level:
    amrdata.verbosity_regrid = 0  

    #  ----- For developers ----- 
    # Toggle debugging print statements:
    amrdata.dprint = False      # print domain flags
    amrdata.eprint = False      # print err est flags
    amrdata.edebug = False      # even more err est flags
    amrdata.gprint = False      # grid bisection/clustering
    amrdata.nprint = False      # proper nesting output
    amrdata.pprint = False      # proj. of tagged points
    amrdata.rprint = False      # print regridding summary
    amrdata.sprint = False      # space/memory output
    amrdata.tprint = False      # time step reporting each level
    amrdata.uprint = False      # update/upbnd reporting
    
    # More AMR parameters can be set -- see the defaults in pyclaw/data.py

    # ---------------
    # Regions:
    # ---------------
    rundata.regiondata.regions = []
    # to specify regions of refinement append lines of the form
    #  [minlevel,maxlevel,t1,t2,x1,x2,y1,y2]

<<<<<<< HEAD
    # Regions can still be specified this way for backward compatibility,
    # but the new flagregions approach below is preferable so this is 
    # no longer used here.

    # allow 3 levels anywhere, based on flagging:
    #rundata.regiondata.regions.append([1, 3, 0., 1e9, -220,0,-90,90])
=======
    # allow 3 levels anywhere, based on flagging:
    rundata.regiondata.regions.append([1, 3, 0., 1e9, -220,0,-90,90])
>>>>>>> 3b17a37c

    # earthquake source region - force refinement initially:
    #rundata.regiondata.regions.append([3, 3, 0., 200., -85,-70,-38,-25])

    # ---------------
    # NEW flagregions
    # ---------------

    flagregions = rundata.flagregiondata.flagregions  # initialized to []

    # now append as many flagregions as desired to this list:
    from clawpack.amrclaw.data import FlagRegion

    # Allow 3 levels over entire domain:
    flagregion = FlagRegion(num_dim=2)
    flagregion.name = 'Region_domain'
    flagregion.minlevel = 1
    flagregion.maxlevel = 3
    flagregion.t1 = 0.
    flagregion.t2 = 1e9
    flagregion.spatial_region_type = 1  # Rectangle
    flagregion.spatial_region = [clawdata.lower[0],clawdata.upper[0],
                                 clawdata.lower[1],clawdata.upper[1]]
    flagregions.append(flagregion)

    # Force 2 levels around source region initially:
    flagregion = FlagRegion(num_dim=2)
    flagregion.name = 'Region_source'
    flagregion.minlevel = 2
    flagregion.maxlevel = 2
    flagregion.t1 = 0.
    flagregion.t2 = 200.
    flagregion.spatial_region_type = 1  # Rectangle
    flagregion.spatial_region = [-85,-70,-38,-25]
    flagregions.append(flagregion)


    # ---------------
    # Gauges:
    # ---------------
    rundata.gaugedata.gauges = []
    # for gauges append lines of the form  [gaugeno, x, y, t1, t2]
    rundata.gaugedata.gauges.append([32412, -86.392, -17.975, 0., 1.e10])
    


    #------------------------------------------------------------------
    # Adjoint specific data:
    #------------------------------------------------------------------
    # Also need to set flagging method and appropriate tolerances above

    adjointdata = rundata.adjointdata
    adjointdata.use_adjoint = True

    # location of adjoint solution, must first be created:
    adjointdata.adjoint_outdir = os.path.abspath('adjoint/_output')

    # time period of interest:
    adjointdata.t1 = rundata.clawdata.t0
    adjointdata.t2 = rundata.clawdata.tfinal

    # or try a shorter time period of interest:
    #adjointdata.t1 = 3. * 3600.
    #adjointdata.t2 = 4.5 * 3600.

    if adjointdata.use_adjoint:
        # need an additional aux variable for inner product:
        rundata.amrdata.aux_type.append('center')
        rundata.clawdata.num_aux = len(rundata.amrdata.aux_type)
        adjointdata.innerprod_index = len(rundata.amrdata.aux_type)
    


    return rundata
    # end of function setrun
    # ----------------------


#-------------------
def setgeo(rundata):
#-------------------
    """
    Set GeoClaw specific runtime parameters.
    For documentation see ....
    """

    try:
        geo_data = rundata.geo_data
    except:
        print("*** Error, this rundata has no geo_data attribute")
        raise AttributeError("Missing geo_data attribute")
       
    # == Physics ==
    geo_data.gravity = 9.81
    geo_data.coordinate_system = 2
    geo_data.earth_radius = 6367.5e3

    # == Forcing Options
    geo_data.coriolis_forcing = False

    # == Algorithm and Initial Conditions ==
    geo_data.sea_level = 0.0
    geo_data.dry_tolerance = 1.e-3
    geo_data.friction_forcing = True
    geo_data.manning_coefficient =.025
    geo_data.friction_depth = 1e6

    # Refinement settings
    refinement_data = rundata.refinement_data
    refinement_data.variable_dt_refinement_ratios = True
    refinement_data.wave_tolerance = 1.e-1  # not used for adjoint flagging

    # == settopo.data values ==
    topo_data = rundata.topo_data
    # for topography, append lines of the form
    #    [topotype, fname]
    topo_path = os.path.join(scratch_dir, 'etopo10min120W60W60S0S.asc')
    topo_data.topofiles.append([2, topo_path])

    # == setdtopo.data values ==
    dtopo_data = rundata.dtopo_data
    # for moving topography, append lines of the form :   (<= 1 allowed for now!)
    #   [topotype, fname]
    dtopo_path = os.path.join(scratch_dir, 'dtopo_usgs100227.tt3')
    dtopo_data.dtopofiles.append([3,dtopo_path])
    dtopo_data.dt_max_dtopo = 0.2


    # == setqinit.data values ==
    rundata.qinit_data.qinit_type = 0
    rundata.qinit_data.qinitfiles = []
    # for qinit perturbations, append lines of the form: (<= 1 allowed for now!)
    #   [fname]

    # == setfixedgrids.data values ==
    fixed_grids = rundata.fixed_grid_data
    # for fixed grids append lines of the form
    # [t1,t2,noutput,x1,x2,y1,y2,xpoints,ypoints,\
    #  ioutarrivaltimes,ioutsurfacemax]

    return rundata
    # end of function setgeo
    # ----------------------


if __name__ == '__main__':
    # Set up run-time parameters and write all data files.
    import sys
    rundata = setrun(*sys.argv[1:])
    rundata.write()
<|MERGE_RESOLUTION|>--- conflicted
+++ resolved
@@ -347,17 +347,12 @@
     # to specify regions of refinement append lines of the form
     #  [minlevel,maxlevel,t1,t2,x1,x2,y1,y2]
 
-<<<<<<< HEAD
     # Regions can still be specified this way for backward compatibility,
     # but the new flagregions approach below is preferable so this is 
     # no longer used here.
 
     # allow 3 levels anywhere, based on flagging:
     #rundata.regiondata.regions.append([1, 3, 0., 1e9, -220,0,-90,90])
-=======
-    # allow 3 levels anywhere, based on flagging:
-    rundata.regiondata.regions.append([1, 3, 0., 1e9, -220,0,-90,90])
->>>>>>> 3b17a37c
 
     # earthquake source region - force refinement initially:
     #rundata.regiondata.regions.append([3, 3, 0., 200., -85,-70,-38,-25])
