--- conflicted
+++ resolved
@@ -353,15 +353,8 @@
     geodata.deep_depth = 1e2
     geodata.max_level_deep = 3
     geodata.friction_forcing = 0
-<<<<<<< HEAD
     geodata.manning_coefficient = 0.0
     geodata.friction_depth = 1.e6
-    geodata.rho = 1025.0
-    
-=======
-    geodata.manning_coefficient = 0.00
-    geodata.friction_depth = 1e6
->>>>>>> b69bed1c
 
     # == settopo.data values ==
     geodata.topofiles = []
