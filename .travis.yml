--- conflicted
+++ resolved
@@ -1,24 +1,9 @@
 language: python
 python:
-  - 3.6
-env:
-  - BUILD_TYPE="Release"
-  
-install:
-  - sudo apt-get update
-  # We do this conditionally because it saves us some downloading if the
-  # version is the same.
-
+  - 2.7
+  - 3.7
   
 before_install:
-  - sudo apt-get update
-  - sudo apt-get install gfortran liblapack-pic liblapack-dev
-<<<<<<< HEAD
-  - pip install netCDF4
-  - pip install xarray
-  - pip install scipy
-  - git clone --branch=master --depth=100 --quiet git://github.com/ClimateImpactLab/clawpack
-=======
   - if [[ "$TRAVIS_PYTHON_VERSION" == "2.7" ]]; then
       wget https://repo.continuum.io/miniconda/Miniconda2-latest-Linux-x86_64.sh -O miniconda.sh;
     else
@@ -30,12 +15,9 @@
   - conda config --set always_yes yes --set changeps1 no 
   - conda config --add channels conda-forge
   - conda update -q conda
-  # Useful for debugging any issues with conda
   - conda info -a
-  - conda create -q -n test-env python=$TRAVIS_PYTHON_VERSION compilers netcdf4 netcdf-fortran xarray scipy matplotlib
-  - conda activate test-env
+  - conda create -q -n test-env python=$TRAVIS_PYTHON_VERSION gfortran lapack compilers netcdf4 netcdf-fortran xarray scipy matplotlib
   - git clone --branch=master --depth=100 --quiet git://github.com/clawpack/clawpack
->>>>>>> a9ad6a19
   - cd clawpack
   - git submodule init
   - git submodule update -j 6
@@ -45,14 +27,12 @@
   - python -c "import numpy; print(numpy.__version__)"
   
 install:
+  - conda activate test-env
   - pip install -e .
   - export CLAW=${PWD}
   - export FC=gfortran
-<<<<<<< HEAD
-=======
   - export NETCDF4_DIR="$HOME/miniconda"
   - cd geoclaw
->>>>>>> a9ad6a19
   
 before_script:
   # Print CPU info for debugging purposes:
@@ -65,7 +45,6 @@
   
 script:
   - cd $CLAW/geoclaw
-  - conda activate test-env
   - nosetests -sv
 
 after_failure:
