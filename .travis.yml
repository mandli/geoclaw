--- conflicted
+++ resolved
@@ -13,14 +13,10 @@
   # - pip install matplotlib
   # - python -c "import matplotlib; print(matplotlib.__version__)"
   - pip install netCDF4
-<<<<<<< HEAD
-  - pip install xarray==0.11.0
-=======
   - conda install gcc
   - pip install numpy==1.15.4
   - pip install six==1.12.0
   - pip install xarray==0.11.3
->>>>>>> 8893cf48
   - git clone --branch=master --depth=100 --quiet git://github.com/clawpack/clawpack
   - cd clawpack
   - git submodule init
