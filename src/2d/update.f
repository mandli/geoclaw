--- conflicted
+++ resolved
@@ -4,12 +4,7 @@
 c
       subroutine update (level, nvar, naux)
       
-<<<<<<< HEAD
       use geoclaw_module, only: dry_tolerance
-=======
-      use geoclaw_module, only:  dry_tolerance
-c
->>>>>>> 22df0040
 c     # modified for shallow water on topography to use surface level eta
 c     # rather than depth h = q(i,j,1)
 c     # eta = q(i,j,1) + aux(i,j,1)
@@ -61,11 +56,7 @@
 !$OMP&                    etaf,etaav,hav,nwet,hc,huc,hvc),
 !$OMP&            SHARED(lget,numgrids,listgrids,level,intratx,intraty,
 !$OMP&                   nghost,uprint,nvar,naux,mcapa,node,listsp,
-<<<<<<< HEAD
-!$OMP&                   alloc,lstart,dry_tolerance)
-=======
 !$OMP&                   alloc,lstart,dry_tolerance),
->>>>>>> 22df0040
 !$OMP&            DEFAULT(none)
       do ng = 1, numgrids(lget)
 c        mptr    = mget(ng, level)
@@ -164,19 +155,12 @@
                capa=1.0d0
             else
                capa=alloc(iaddfaux(iff+ico-1,jff+jco-1))
-               endif
-
-<<<<<<< HEAD
-            hf = alloc(iaddf(1,iff+ico-1,jff+jco-1))*capa
-            bf = alloc(iaddftopo(iff+ico-1,jff+jco-1))*capa
-            huf= alloc(iaddf(2,iff+ico-1,jff+jco-1))*capa
-            hvf= alloc(iaddf(3,iff+ico-1,jff+jco-1))*capa
-=======
+            endif
+
             hf = alloc(iaddf(1,iff+ico-1,jff+jco-1))*capa 
             bf = alloc(iaddftopo(iff+ico-1,jff+jco-1))*capa
             huf= alloc(iaddf(2,iff+ico-1,jff+jco-1))*capa 
             hvf= alloc(iaddf(3,iff+ico-1,jff+jco-1))*capa 
->>>>>>> 22df0040
 
             if (hf > dry_tolerance) then
                etaf = hf+bf
@@ -208,16 +192,9 @@
          endif
 
 c     # set h on coarse grid based on surface, not conservative near shoreline
-
-<<<<<<< HEAD
-      alloc(iadd(1,i,j)) = hc / capac
-      alloc(iadd(2,i,j)) = huc / capac
-      alloc(iadd(3,i,j)) = hvc / capac
-=======
       alloc(iadd(1,i,j)) = hc / capac 
       alloc(iadd(2,i,j)) = huc / capac 
       alloc(iadd(3,i,j)) = hvc / capac 
->>>>>>> 22df0040
 c
       if (uprint) write(outunit,103)(alloc(iadd(ivar,i,j)),
      .     ivar=1,nvar)
