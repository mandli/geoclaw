subroutine setaux(mbc,mx,my,xlow,ylow,dx,dy,maux,aux,aux_copy_mask)
!     ============================================
!
!     # set auxiliary arrays
!
!     aux(1,i,j) = Z(x,y) topography (negative below sea level for topoymetry)
!
!     If coordinate_system=2 then lat-lon coordinates on the sphere and
!        aux(2,i,j) = area ratio (capacity function -- set mcapa = 2)
!        aux(3,i,j) = length ratio for edge
!
!

    use geoclaw_module, only: coordinate_system, earth_radius, deg2rad
    use geoclaw_module, only: sea_level
    use amr_module, only: mcapa, xupper, yupper, xlower, ylower

    use topo_module

    implicit none

    ! Arguments
    integer, intent(in) :: mbc,mx,my,maux
    real(kind=8), intent(in) :: xlow,ylow,dx,dy
    real(kind=8), intent(inout) :: aux(maux,1-mbc:mx+mbc,1-mbc:my+mbc)
<<<<<<< HEAD

=======
    integer(kind=1), intent(in) :: aux_copy_mask(1-mbc:mx+mbc,1-mbc:my+mbc)
    
>>>>>>> 94998a38
    ! Locals
    integer :: i,j,m
    real(kind=8) :: x,y,xm,ym,xp,yp,topo_integral
    character(len=*), parameter :: aux_format = "(2i4,4d15.3)"

    ! Lat-Long coordinate system in use, check input variables
    if (coordinate_system == 2) then
        if (mcapa /= 2 .or. maux < 3) then
            print *,'ERROR in setaux:  for coordinate_system=2'
            print *,'     need mcapa = 2 and maux >= 3'
            print *,'     have mcapa = ',mcapa,'  maux = ',maux
            stop
        endif
    endif

    ! Set default values for aux variables
    aux(1,:,:) = 0.d0 ! Bathymetry
    aux(2,:,:) = 1.d0 ! Grid cell area
    aux(3,:,:) = 1.d0 ! Length ratio for edge

    ! Set analytical bathymetry here if requested
    if (test_topography > 0) then
        forall (i=1-mbc:mx+mbc,j=1-mbc:my+mbc)
            aux(1,i,j) = test_topo(xlow + (i - 0.5d0) * dx,       &
                                   ylow + (j - 0.5d0) * dy)
        end forall
    endif

    ! Set bathymetry
    do j=1-mbc,my+mbc
        ym = ylow + (j - 1.d0) * dy
        y = ylow + (j - 0.5d0) * dy
        yp = ylow + real(j,kind=8) * dy
        do i=1-mbc,mx+mbc
            xm = xlow + (i - 1.d0) * dx
            x = xlow + (i - 0.5d0) * dx
            xp = xlow + real(i,kind=8) * dx

            ! Set lat-long cell info
            if (coordinate_system == 2) then
                aux(2,i,j) = deg2rad * earth_radius**2 * (sin(yp * deg2rad) - sin(ym * deg2rad)) / dy
                aux(3,i,j) = ym * deg2rad
            endif
            
            ! skip ghost cells if outside physical domain:
            if ((ym>=yupper) .or. (yp<=ylower) .or. &
                (xm>=xupper) .or. (xp<=xlower)) cycle

            ! Use input topography files if available
            if (mtopofiles > 0 .and. test_topography == 0) then
                topo_integral = 0.d0
                call cellgridintegrate(topo_integral,xm,x,xp,ym,y,yp, &
                    xlowtopo,ylowtopo,xhitopo,yhitopo,dxtopo,dytopo, &
                    mxtopo,mytopo,mtopo,i0topo,mtopoorder, &
                    mtopofiles,mtoposize,topowork)

                    aux(1,i,j) = topo_integral / (dx * dy * aux(2,i,j))
            endif
        enddo
    enddo

    ! Output for debugging
    if (.false.) then
        open(23, file='fort.aux',status='unknown',form='formatted')
        print *,'Writing out aux arrays'
        print *,' '
        do j=1,my
            do i=1,mx
                write(23,*) i,j,(aux(m,i,j),m=1,maux)
            enddo
        enddo
        close(23)
    endif

end subroutine setaux<|MERGE_RESOLUTION|>--- conflicted
+++ resolved
@@ -23,12 +23,8 @@
     integer, intent(in) :: mbc,mx,my,maux
     real(kind=8), intent(in) :: xlow,ylow,dx,dy
     real(kind=8), intent(inout) :: aux(maux,1-mbc:mx+mbc,1-mbc:my+mbc)
-<<<<<<< HEAD
-
-=======
     integer(kind=1), intent(in) :: aux_copy_mask(1-mbc:mx+mbc,1-mbc:my+mbc)
     
->>>>>>> 94998a38
     ! Locals
     integer :: i,j,m
     real(kind=8) :: x,y,xm,ym,xp,yp,topo_integral
