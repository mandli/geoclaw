--- conflicted
+++ resolved
@@ -2,11 +2,7 @@
 subroutine qinit(maxmx,maxmy,meqn,mbc,mx,my,xlower,ylower,dx,dy,q,maux,aux)
     
     use qinit_module, only: qinit_type,add_perturbation
-<<<<<<< HEAD
     use geoclaw_module, only: sea_level
-=======
-    use geoclaw_module, only: eta_init
->>>>>>> 22df0040
     
     implicit none
     
@@ -17,25 +13,13 @@
     real(kind=8), intent(inout) :: aux(maux,1-mbc:maxmx+mbc,1-mbc:maxmy+mbc)
     
     ! Locals
-<<<<<<< HEAD
     integer :: i,j,m
-=======
-    integer :: i,j,m,layer_index
->>>>>>> 22df0040
     
     ! Set flat state based on sea_level
     q = 0.d0
-<<<<<<< HEAD
     forall(i=1:mx, j=1:my)
         q(1,i,j) = max(0.d0, sea_level - aux(1,i,j))
     end forall
-=======
-    do j=1,my
-        do i=1,mx
-            q(1,i,j) = max(0.d0,eta_init - aux(1,i,j)) 
-        enddo
-    enddo
->>>>>>> 22df0040
     
     ! Add perturbation to initial conditions
     if (qinit_type > 0) then
